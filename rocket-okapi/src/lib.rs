#![feature(specialization)]
#![forbid(missing_docs)]

//! This projects serves to enable automatic rendering of `openapi.json` files, and provides
//! facilities to also serve the documentation alongside your api.
//!
//! # Usage
//! First, add the following lines to your `Cargo.toml`
//! ```toml
//! [dependencies]
//! rocket_okapi = "0.5"
//! schemars = "0.7"
//! okapi = { version = "0.5", features = ["derive_json_schema"] }
//! ```
//! To add documentation to a set of endpoints, a couple of steps are required. The request and
//! response types of the endpoint must implement `JsonSchema`. Secondly, the function must be
//! marked with `#[openapi]`. After that, you can simply replace `routes!` with
//! `routes_with_openapi!`. This will append an additional route to the resulting `Vec<Route>`,
//! which contains the `openapi.json` file that is required by swagger. Now that we have the json
//! file that we need, we can serve the swagger web interface at another endpoint, and we should be
//! able to load the example in the browser!
//! ### Example
//! ```rust, no_run
//! #![feature(decl_macro, proc_macro_hygiene)]
//!
//! use rocket::get;
//! use rocket_contrib::json::Json;
//! use rocket_okapi::{openapi, routes_with_openapi, JsonSchema};
//! use rocket_okapi::swagger_ui::{make_swagger_ui, SwaggerUIConfig};
//!
//! #[derive(serde::Serialize, JsonSchema)]
//! struct Response {
//!     reply: String,
//! }
//!
//! #[openapi]
//! #[get("/")]
//! fn my_controller() -> Json<Response> {
//!     Json(Response {
//!         reply: "show me the docs!".to_string(),
//!     })
//! }
//!
//! fn get_docs() -> SwaggerUIConfig {
//!     use rocket_okapi::swagger_ui::UrlObject;
//!
//!     SwaggerUIConfig {
//!         url: "/my_resource/openapi.json".to_string(),
//!         urls: vec![UrlObject::new("My Resource", "/v1/company/openapi.json")],
<<<<<<< HEAD
=======
//!         ..Default::default()
>>>>>>> 3e4d4cc8
//!     }
//! }
//!
//! fn main() {
//!     rocket::ignite()
//!         .mount("/my_resource", routes_with_openapi![my_controller])
//!         .mount("/swagger", make_swagger_ui(&get_docs()))
//!         .launch();
//! }
//! ```

mod error;

/// Contains the `Generator` struct, which you can use to manually control the way a struct is
/// represented in the documentation.
pub mod gen;
/// Contains several `Rocket` `Handler`s, which are used for serving the json files and the swagger
/// interface.
pub mod handlers;
/// This module contains several traits that correspond to the `Rocket` traits pertaining to request
/// guards and responses
pub mod request;
/// Contains the trait `OpenApiResponder`, meaning that a response implementing this trait can be
/// documented.
pub mod response;
/// Contains then `OpenApiSettings` struct, which can be used to customise the behaviour of a
/// `Generator`.
pub mod settings;
/// Contains the functions and structs required to display the swagger web ui.
pub mod swagger_ui;
/// Assorted function that are used throughout the application.
pub mod util;

pub use error::*;
pub use rocket_okapi_codegen::*;
pub use schemars::JsonSchema;

/// Contains information about an endpoint.
pub struct OperationInfo {
    /// The path of the endpoint
    pub path: String,
    /// The HTTP Method of this endpoint.
    pub method: rocket::http::Method,
    /// Contains information to be showed in the documentation about this endpoint.
    pub operation: okapi::openapi3::Operation,
}<|MERGE_RESOLUTION|>--- conflicted
+++ resolved
@@ -45,12 +45,8 @@
 //!     use rocket_okapi::swagger_ui::UrlObject;
 //!
 //!     SwaggerUIConfig {
-//!         url: "/my_resource/openapi.json".to_string(),
-//!         urls: vec![UrlObject::new("My Resource", "/v1/company/openapi.json")],
-<<<<<<< HEAD
-=======
+//!         urls: vec![UrlObject::new("My Resource", "/v1/my_resource/openapi.json")],
 //!         ..Default::default()
->>>>>>> 3e4d4cc8
 //!     }
 //! }
 //!
