use super::OpenApiResponder;
use crate::{gen::OpenApiGenerator, util::*, OpenApiError};
use okapi::openapi3::Responses;
use rocket::response::Responder;
use rocket_contrib::json::{Json, JsonValue}; // TODO json feature flag
use schemars::JsonSchema;
use serde::Serialize;
use std::fmt::Debug;
use std::result::Result as StdResult;

type Result = crate::Result<Responses>;

impl<'r, T: JsonSchema + Serialize + Send + 'r> OpenApiResponder<'r> for Json<T> {
    fn responses(gen: &mut OpenApiGenerator) -> Result {
        let mut responses = Responses::default();
        let schema = gen.json_schema::<T>();
        add_schema_response(&mut responses, 200, "application/json", schema)?;
        Ok(responses)
    }
}

impl OpenApiResponder<'_> for JsonValue {
    fn responses(gen: &mut OpenApiGenerator) -> Result {
        let mut responses = Responses::default();
        let schema = gen.schema_generator().schema_for_any();
        add_schema_response(&mut responses, 200, "application/json", schema.into())?;
        Ok(responses)
    }
}

impl OpenApiResponder<'_> for String {
    fn responses(gen: &mut OpenApiGenerator) -> Result {
        let mut responses = Responses::default();
        let schema = gen.json_schema::<String>();
        add_schema_response(&mut responses, 200, "text/plain", schema)?;
        Ok(responses)
    }
}

impl<'r> OpenApiResponder<'r> for &'r str {
    fn responses(gen: &mut OpenApiGenerator) -> Result {
        <String>::responses(gen)
    }
}

impl OpenApiResponder<'_> for Vec<u8> {
    fn responses(_: &mut OpenApiGenerator) -> Result {
        let mut responses = Responses::default();
        add_content_response(
            &mut responses,
            200,
            "application/octet-stream",
            Default::default(),
        )?;
        Ok(responses)
    }
}

impl<'r> OpenApiResponder<'r> for &'r [u8] {
    fn responses(gen: &mut OpenApiGenerator) -> Result {
        <Vec<u8>>::responses(gen)
    }
}

impl OpenApiResponder<'_> for () {
    fn responses(_: &mut OpenApiGenerator) -> Result {
        let mut responses = Responses::default();
        ensure_status_code_exists(&mut responses, 200);
        Ok(responses)
    }
}

impl<'r, T: OpenApiResponder<'r>> OpenApiResponder<'r> for Option<T> {
    fn responses(gen: &mut OpenApiGenerator) -> Result {
        let mut responses = T::responses(gen)?;
        ensure_status_code_exists(&mut responses, 404);
        Ok(responses)
    }
}

macro_rules! status_responder {
    ($responder: ident, $status: literal) => {
        impl<'r, T: OpenApiResponder<'r> + Send> OpenApiResponder<'r>
            for rocket::response::status::$responder<T>
        {
            fn responses(gen: &mut OpenApiGenerator) -> Result {
                let mut responses = T::responses(gen)?;
                set_status_code(&mut responses, $status)?;
                Ok(responses)
            }
        }
    };
}

<<<<<<< HEAD
impl<'r, T: OpenApiResponder<'r>> OpenApiResponder<'r> for rocket::response::status::Accepted<T> {
    fn responses(gen: &mut OpenApiGenerator) -> Result {
        let mut responses = T::responses(gen)?;
        set_status_code(&mut responses, 202)?;
=======
status_responder!(Accepted, 202);
status_responder!(Created, 201);
status_responder!(BadRequest, 400);
status_responder!(Unauthorized, 401);
status_responder!(Forbidden, 403);
status_responder!(NotFound, 404);
status_responder!(Conflict, 409);

impl OpenApiResponder<'_> for rocket::response::status::NoContent {
    fn responses(_: &mut OpenApiGenerator) -> Result {
        let mut responses = Responses::default();
        set_status_code(&mut responses, 204)?;
>>>>>>> 3e4d4cc8
        Ok(responses)
    }
}

// status_responder!(Accepted, 202);
status_responder!(Created, 201);
status_responder!(BadRequest, 400);
// status_responder!(Unauthorized, 401);
// status_responder!(Forbidden, 403);
// status_responder!(NotFound, 404);
// status_responder!(Conflict, 409);

// impl OpenApiResponder<'_> for rocket::response::status::NoContent
// {
//     fn responses(_: &mut OpenApiGenerator) -> Result {
//         let mut responses = Responses::default();
//         set_status_code(&mut responses, 204)?;
//         Ok(responses)
//     }
// }

macro_rules! response_content_wrapper {
    ($responder: ident, $mime: literal) => {
        impl<'r, T: OpenApiResponder<'r>> OpenApiResponder<'r>
            for rocket::response::content::$responder<T>
        {
            fn responses(gen: &mut OpenApiGenerator) -> Result {
                let mut responses = T::responses(gen)?;
                set_content_type(&mut responses, $mime)?;
                Ok(responses)
            }
        }
    };
}

response_content_wrapper!(Css, "text/css");
response_content_wrapper!(Html, "text/html");
response_content_wrapper!(JavaScript, "application/javascript");
response_content_wrapper!(Json, "application/json");
response_content_wrapper!(MsgPack, "application/msgpack");
response_content_wrapper!(Plain, "text/plain");
response_content_wrapper!(Xml, "text/xml");

// impl<'r, T, E> OpenApiResponder<'r> for StdResult<T, E>
// where
//     T: OpenApiResponder<'r> + Send,
//     E: Debug + Send
// {
//     default fn responses(gen: &mut OpenApiGenerator) -> Result {
//         let mut responses = T::responses(gen)?;
//         ensure_status_code_exists(&mut responses, 500);
//         Ok(responses)
//     }
// }

impl<'r, T, E> OpenApiResponder<'r> for StdResult<T, E>
where
    T: OpenApiResponder<'r> + Send,
    E: Responder<'r> + Debug + Send + 'r,
{
    default fn responses(_: &mut OpenApiGenerator) -> Result {
        Err(OpenApiError::new("Unable to generate OpenAPI spec for Result<T, E> response, as E implements Responder but not OpenApiResponder.".to_owned()))
    }
}

impl<'r, T, E> OpenApiResponder<'r> for StdResult<T, E>
where
    T: OpenApiResponder<'r>,
    E: OpenApiResponder<'r> + Debug,
{
    fn responses(gen: &mut OpenApiGenerator) -> Result {
        let ok_responses = T::responses(gen)?;
        let err_responses = E::responses(gen)?;
        produce_any_responses(ok_responses, err_responses)
    }
}<|MERGE_RESOLUTION|>--- conflicted
+++ resolved
@@ -80,8 +80,9 @@
 
 macro_rules! status_responder {
     ($responder: ident, $status: literal) => {
-        impl<'r, T: OpenApiResponder<'r> + Send> OpenApiResponder<'r>
-            for rocket::response::status::$responder<T>
+        impl<'r, T> OpenApiResponder<'r> for rocket::response::status::$responder<T>
+        where
+            T: OpenApiResponder<'r> + Send
         {
             fn responses(gen: &mut OpenApiGenerator) -> Result {
                 let mut responses = T::responses(gen)?;
@@ -92,42 +93,20 @@
     };
 }
 
-<<<<<<< HEAD
-impl<'r, T: OpenApiResponder<'r>> OpenApiResponder<'r> for rocket::response::status::Accepted<T> {
-    fn responses(gen: &mut OpenApiGenerator) -> Result {
-        let mut responses = T::responses(gen)?;
-        set_status_code(&mut responses, 202)?;
-=======
 status_responder!(Accepted, 202);
-status_responder!(Created, 201);
-status_responder!(BadRequest, 400);
-status_responder!(Unauthorized, 401);
-status_responder!(Forbidden, 403);
-status_responder!(NotFound, 404);
-status_responder!(Conflict, 409);
-
-impl OpenApiResponder<'_> for rocket::response::status::NoContent {
-    fn responses(_: &mut OpenApiGenerator) -> Result {
-        let mut responses = Responses::default();
-        set_status_code(&mut responses, 204)?;
->>>>>>> 3e4d4cc8
-        Ok(responses)
-    }
-}
-
-// status_responder!(Accepted, 202);
 status_responder!(Created, 201);
 status_responder!(BadRequest, 400);
 // status_responder!(Unauthorized, 401);
 // status_responder!(Forbidden, 403);
-// status_responder!(NotFound, 404);
-// status_responder!(Conflict, 409);
+status_responder!(NotFound, 404);
 
-// impl OpenApiResponder<'_> for rocket::response::status::NoContent
+// impl<'r, T> OpenApiResponder<'r> for rocket::response::status::Custom<T>
+// where
+//     T: OpenApiResponder<'r> + Send
 // {
 //     fn responses(_: &mut OpenApiGenerator) -> Result {
 //         let mut responses = Responses::default();
-//         set_status_code(&mut responses, 204)?;
+//         set_status_code(&mut responses, xxx)?;
 //         Ok(responses)
 //     }
 // }
