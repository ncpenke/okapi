--- conflicted
+++ resolved
@@ -18,13 +18,8 @@
     }
 }
 
-<<<<<<< HEAD
 impl OpenApiResponderInner for JsonValue {
-    fn responses(gen: &mut OpenApiGenerator) -> Result {
-=======
-impl OpenApiResponder<'_> for JsonValue {
     fn responses(_gen: &mut OpenApiGenerator) -> Result {
->>>>>>> 72abcddf
         let mut responses = Responses::default();
         let schema = schemars::schema::Schema::Bool(true);
         add_schema_response(&mut responses, 200, "application/json", schema.into())?;
