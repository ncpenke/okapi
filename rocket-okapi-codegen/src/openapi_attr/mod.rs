mod doc_attr;
mod route_attr;

use crate::get_add_operation_fn_name;
use darling::FromMeta;
use proc_macro::TokenStream;
use proc_macro2::Span;
use quote::ToTokens;
use rocket_http::Method;
use std::collections::BTreeMap as Map;
use syn::{AttributeArgs, FnArg, Ident, ItemFn, ReturnType, Type, TypeTuple};

#[derive(Debug, Default, FromMeta)]
#[darling(default)]
struct OpenApiAttribute {
    pub skip: bool,

    #[darling(multiple, rename = "tag")]
    pub tags: Vec<String>,
}

pub fn parse(args: TokenStream, input: TokenStream) -> TokenStream {
    let attr_args = parse_macro_input!(args as AttributeArgs);
    let input = parse_macro_input!(input as ItemFn);

    let okapi_attr = match OpenApiAttribute::from_list(&attr_args) {
        Ok(v) => v,
        Err(e) => {
            return e.write_errors().into();
        }
    };

    if okapi_attr.skip {
        return create_empty_route_operation_fn(input);
    }

    match route_attr::parse_attrs(&input.attrs) {
        Ok(route) => create_route_operation_fn(input, route, okapi_attr.tags),
        Err(e) => e,
    }
}

fn create_empty_route_operation_fn(route_fn: ItemFn) -> TokenStream {
    let fn_name = get_add_operation_fn_name(&route_fn.sig.ident);
    TokenStream::from(quote! {
        pub fn #fn_name(
            _gen: &mut ::rocket_okapi::gen::OpenApiGenerator,
            _op_id: String,
        ) -> ::rocket_okapi::Result<()> {
            Ok(())
        }
    })
}

fn create_route_operation_fn(
    route_fn: ItemFn,
    route: route_attr::Route,
    tags: Vec<String>,
) -> TokenStream {
    let arg_types = get_arg_types(route_fn.sig.inputs.into_iter());
    let return_type = match route_fn.sig.output {
        ReturnType::Type(_, ty) => *ty,
        ReturnType::Default => unit_type(),
    };
    let request_body = match &route.data_param {
        Some(arg) => {
            let ty = match arg_types.get(arg) {
                Some(ty) => ty,
                None => return quote! {
                    compile_error!(concat!("Could not find argument ", #arg, " matching data param."));
                }.into()
            };
            quote! {
                Some(<#ty as ::rocket_okapi::request::OpenApiFromData>::request_body(gen)?.into())
            }
        }
        None => quote! { None },
    };

    let mut params = Vec::new();
    // Path parameters: `/<id>/<name>`
    for arg in route.path_params() {
        let ty = match arg_types.get(arg) {
            Some(ty) => ty,
            None => return quote! {
                compile_error!(concat!("Could not find argument ", #arg, " matching path param."));
            }
            .into(),
        };
        params.push(quote! {
            <#ty as ::rocket_okapi::request::OpenApiFromParam>::path_parameter(gen, #arg.to_owned())?.into()
        })
    }
    // Query parameters: `/?<id>&<name>`
    for arg in route.query_params() {
        let ty = match arg_types.get(arg) {
            Some(ty) => ty,
            None => return quote! {
                compile_error!(concat!("Could not find argument ", #arg, " matching query param."));
            }
            .into(),
        };
        params.push(quote! {
            <#ty as ::rocket_okapi::request::OpenApiFromFormField>::form_parameter(gen, #arg.to_owned(), true)?.into()
        })
    }
    let mut params_nested_list = Vec::new();
    // Multi Query parameters: `/?<param..>`
    for arg in route.query_multi_params() {
        let ty = match arg_types.get(arg) {
            Some(ty) => ty,
            None => return quote! {
                compile_error!(concat!("Could not find argument ", #arg, " matching query multi param."));
            }.into(),
        };
        params_nested_list.push(quote! {
             <#ty as ::rocket_okapi::request::OpenApiFromForm>::form_multi_parameter(gen, #arg.to_owned(), true)?.into()
         })
    }

    let fn_name = get_add_operation_fn_name(&route_fn.sig.ident);
    let path = route
        .origin
        .path()
        .as_str()
        .replace("<", "{")
        .replace(">", "}");
    let method = Ident::new(&to_pascal_case_string(route.method), Span::call_site());
    let (title, desc) = doc_attr::get_title_and_desc_from_doc(&route_fn.attrs);
    let title = match title {
        Some(x) => quote!(Some(#x.to_owned())),
        None => quote!(None),
    };
    let desc = match desc {
        Some(x) => quote!(Some(#x.to_owned())),
        None => quote!(None),
    };

    let tags = tags
        .into_iter()
        .map(|tag| quote!(#tag.to_owned()))
        .collect::<Vec<_>>();

    TokenStream::from(quote! {
        pub fn #fn_name(
            gen: &mut ::rocket_okapi::gen::OpenApiGenerator,
            op_id: String,
        ) -> ::rocket_okapi::Result<()> {
            let responses = <#return_type as ::rocket_okapi::response::OpenApiResponder>::responses(gen)?;
            let request_body = #request_body;
            let mut parameters: Vec<::okapi::openapi3::RefOr<::okapi::openapi3::Parameter>> = vec![#(#params),*];
            // add nested lists
            let parameters_nested_list: Vec<Vec<::okapi::openapi3::Parameter>> = vec![#(#params_nested_list),*];
            for inner_list in parameters_nested_list{
                for item in inner_list{
                    // convert every item from `Parameter` to `RefOr<Parameter>``
                    parameters.push(item.into());
                }
            }
            gen.add_operation(::rocket_okapi::OperationInfo {
                path: #path.to_owned(),
                method: ::rocket::http::Method::#method,
                operation: ::okapi::openapi3::Operation {
                    operation_id: Some(op_id),
                    responses,
                    request_body,
                    parameters,
                    summary: #title,
                    description: #desc,
<<<<<<< HEAD
                    ..okapi::openapi3::Operation::default()
=======
                    tags: vec![#(#tags),*],
                    ..Default::default()
>>>>>>> fd023168
                },
            });
            Ok(())
        }
    })
}

fn unit_type() -> Type {
    Type::Tuple(TypeTuple {
        paren_token: syn::token::Paren::default(),
        elems: syn::punctuated::Punctuated::default(),
    })
}

fn to_pascal_case_string(method: Method) -> String {
    let (first_char, rest) = method.as_str().split_at(1);
    let first_char = first_char.to_ascii_uppercase();
    let rest = rest.to_ascii_lowercase();
    format!("{}{}", first_char, rest)
}

fn get_arg_types(args: impl Iterator<Item = FnArg>) -> Map<String, Type> {
    let mut result = Map::new();
    for arg in args {
        if let syn::FnArg::Typed(arg) = arg {
            if let syn::Pat::Ident(ident) = *arg.pat {
                // Use only identifier name as key, so lookups succeed even if argument is mutable
                let name = ident.ident.into_token_stream().to_string();
                let ty = *arg.ty;
                result.insert(name, ty);
            }
        }
    }
    result
}<|MERGE_RESOLUTION|>--- conflicted
+++ resolved
@@ -167,12 +167,8 @@
                     parameters,
                     summary: #title,
                     description: #desc,
-<<<<<<< HEAD
+                    tags: vec![#(#tags),*],
                     ..okapi::openapi3::Operation::default()
-=======
-                    tags: vec![#(#tags),*],
-                    ..Default::default()
->>>>>>> fd023168
                 },
             });
             Ok(())
